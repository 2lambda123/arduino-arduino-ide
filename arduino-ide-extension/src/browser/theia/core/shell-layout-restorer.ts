<<<<<<< HEAD
import { injectable } from 'inversify';
import { ShellLayoutRestorer as TheiaShellLayoutRestorer } from '@theia/core/lib/browser/shell/shell-layout-restorer';
import { inject } from '@theia/core/shared/inversify';
import { ApplicationShell } from '@theia/core/lib/browser/shell/application-shell';

@injectable()
export class ShellLayoutRestorer extends TheiaShellLayoutRestorer {
  @inject(ApplicationShell)
  protected readonly shell: ApplicationShell;

  // Workaround for https://github.com/eclipse-theia/theia/issues/6579.
  async storeLayoutAsync(): Promise<void> {
    if (this.shouldStoreLayout) {
      try {
        this.logger.info('>>> Storing the layout...');
        const layoutData = this.shell.getLayoutData();
        const serializedLayoutData = this.deflate(layoutData);
        await this.storageService.setData(
          this.storageKey,
          serializedLayoutData
        );
        this.logger.info('<<< The layout has been successfully stored.');
      } catch (error) {
        await this.storageService.setData(this.storageKey, undefined);
        this.logger.error('Error during serialization of layout data', error);
      }
    }
  }

  async restoreLayout(): Promise<boolean> {
=======
import { notEmpty } from '@theia/core';
import { WidgetDescription } from '@theia/core/lib/browser';
import { ShellLayoutRestorer as TheiaShellLayoutRestorer } from '@theia/core/lib/browser/shell/shell-layout-restorer';
import { injectable } from '@theia/core/shared/inversify';
import { EditorPreviewWidgetFactory } from '@theia/editor-preview/lib/browser/editor-preview-widget-factory';
import { EditorWidgetFactory } from '@theia/editor/lib/browser/editor-widget-factory';
import { FrontendApplication } from './frontend-application';

@injectable()
export class ShellLayoutRestorer extends TheiaShellLayoutRestorer {
  override async restoreLayout(app: FrontendApplication): Promise<boolean> {
>>>>>>> f5cee97f
    this.logger.info('>>> Restoring the layout state...');
    const serializedLayoutData = await this.storageService.getData<string>(
      this.storageKey
    );
    if (serializedLayoutData === undefined) {
      this.logger.info('<<< Nothing to restore.');
      return false;
    }
    console.log('------- SERIALIZED LAYOUT DATA -------');
    console.log(serializedLayoutData);
    console.log('------- END SERIALIZED LAYOUT DATA -------');
    const layoutData = await this.inflate(serializedLayoutData);
<<<<<<< HEAD
    // workaround to remove duplicated tabs
    const filesUri: string[] = [];
    if ((layoutData as any)?.mainPanel?.main?.widgets) {
      (layoutData as any).mainPanel.main.widgets = (
        layoutData as any
      ).mainPanel.main.widgets.filter((widget: any) => {
        const uri = widget.getResourceUri().toString();
        if (filesUri.includes(uri)) {
          return false;
        }
        filesUri.push(uri);
        return true;
      });
    }

    await this.shell.setLayoutData(layoutData);
=======
    await app.shell.setLayoutData(layoutData);
>>>>>>> f5cee97f
    this.logger.info('<<< The layout has been successfully restored.');
    return true;
  }

  /**
   * Customized to filter out duplicate editor tabs.
   */
  protected override parse<T>(
    layoutData: string,
    parseContext: TheiaShellLayoutRestorer.ParseContext
  ): T {
    return JSON.parse(layoutData, (property: string, value) => {
      if (this.isWidgetsProperty(property)) {
        const widgets = parseContext.filteredArray();
        const descs = this.filterDescriptions(value); // <--- customization to filter out editor preview construction options.
        for (let i = 0; i < descs.length; i++) {
          parseContext.push(async (context) => {
            widgets[i] = await this.convertToWidget(descs[i], context);
          });
        }
        return widgets;
      } else if (value && typeof value === 'object' && !Array.isArray(value)) {
        // eslint-disable-next-line @typescript-eslint/no-explicit-any
        const copy: any = {};
        for (const p in value) {
          if (this.isWidgetProperty(p)) {
            parseContext.push(async (context) => {
              copy[p] = await this.convertToWidget(value[p], context);
            });
          } else {
            copy[p] = value[p];
          }
        }
        return copy;
      }
      return value;
    });
  }

  /**
   * Workaround to avoid duplicate editor tabs on IDE2 startup.
   *
   * This function filters all widget construction options with `editor-preview-widget`
   * factory ID if another option has the same URI and `code-editor-opener` factory ID.
   * In other words, if a resource is about to open in the Code editor, the same resource won't open as a preview widget.
   *
   * The other bogus state that this function is fixes when there is a resource registered to open with the `editor-preview-widget`,
   * but there is no `code-editor-opener` counterpart for the same resource URI. In this case, the `editor-preview-widget` will be replaced
   * with the `code-editor-opener` and the `innerWidgetState` will be dropped.
   *
   * OK, but why is this happening? The breaking change was [here](https://github.com/eclipse-theia/theia/commit/e8e88b76673a6151d1fc12501dbe598be2358350#diff-7e1bdbcf59009518f9f3b76fe22cc8ab82d13ffa5e5e0a4262e492f25e505d98R29-R30)
   * in Theia when the editor manager of the code editor was bound to the preview editor.
   * For whatever reasons, the IDE2 started to use `@theia/editor-preview` extension from [this](https://github.com/arduino/arduino-ide/commit/fc0f67493b728f9202c9a04c7243d03b0d6ea0c7) commit. From this point, when an editor was opened,
   * but the `preview` option was not set to explicit `false` the preview editor manager has created the widgets instead of the manager of the regular code editor.
   * This code must stay to be backward compatible.
   *
   * Example of resource with multiple opener:
   * ```json
   * [
   *   {
   *     "constructionOptions": {
   *       "factoryId": "editor-preview-widget",
   *       "options": {
   *         "kind": "navigatable",
   *         "uri": "file:///Users/a.kitta/Documents/Arduino/sketch_jun3b/sketch_jun3b.ino",
   *         "counter": 1,
   *         "preview": false
   *       }
   *     },
   *     "innerWidgetState": "{\"isPreview\":false,\"editorState\":{\"cursorState\":[{\"inSelectionMode\":false,\"selectionStart\":{\"lineNumber\":10,\"column\":1},\"position\":{\"lineNumber\":10,\"column\":1}}],\"viewState\":{\"scrollLeft\":0,\"firstPosition\":{\"lineNumber\":1,\"column\":1},\"firstPositionDeltaTop\":0},\"contributionsState\":{\"editor.contrib.folding\":{\"lineCount\":10,\"provider\":\"indent\",\"foldedImports\":false},\"editor.contrib.wordHighlighter\":false}}}"
   *   },
   *   {
   *     "constructionOptions": {
   *       "factoryId": "code-editor-opener",
   *       "options": {
   *         "kind": "navigatable",
   *         "uri": "file:///Users/a.kitta/Documents/Arduino/sketch_jun3b/sketch_jun3b.ino",
   *         "counter": 0
   *       }
   *     },
   *     "innerWidgetState": "{\"cursorState\":[{\"inSelectionMode\":false,\"selectionStart\":{\"lineNumber\":1,\"column\":1},\"position\":{\"lineNumber\":1,\"column\":1}}],\"viewState\":{\"scrollLeft\":0,\"firstPosition\":{\"lineNumber\":1,\"column\":1},\"firstPositionDeltaTop\":0},\"contributionsState\":{\"editor.contrib.folding\":{\"lineCount\":10,\"provider\":\"indent\",\"foldedImports\":false},\"editor.contrib.wordHighlighter\":false}}"
   *   }
   * ]
   * ```
   *
   * Example with resource only with preview opener:
   *
   * ```json
   * [
   *   {
   *     "constructionOptions": {
   *       "factoryId": "editor-preview-widget",
   *       "options": {
   *         "kind": "navigatable",
   *         "uri": "file:///c%3A/Users/per/Documents/Arduino/duptabs/duptabs.ino",
   *         "counter": 1,
   *         "preview": false
   *       }
   *     },
   *     "innerWidgetState": "{\"isPreview\":false,\"editorState\":{\"cursorState\":[{\"inSelectionMode\":false,\"selectionStart\":{\"lineNumber\":1,\"column\":1},\"position\":{\"lineNumber\":1,\"column\":1}}],\"viewState\":{\"scrollLeft\":0,\"firstPosition\":{\"lineNumber\":1,\"column\":1},\"firstPositionDeltaTop\":0},\"contributionsState\":{\"editor.contrib.wordHighlighter\":false,\"editor.contrib.folding\":{\"lineCount\":11,\"provider\":\"indent\"}}}}"
   *   }
   * ]
   * ```
   */
  // eslint-disable-next-line @typescript-eslint/no-explicit-any
  private filterDescriptions(value: any): WidgetDescription[] {
    const descriptions = value as WidgetDescription[];
    const codeEditorUris = new Set<string>();
    descriptions.forEach(({ constructionOptions }) => {
      const { options, factoryId } = constructionOptions;
      if (isResourceWidgetOptions(options)) {
        const { uri } = options;
        // resource about to open in code editor
        if (factoryId === EditorWidgetFactory.ID) {
          codeEditorUris.add(uri);
        }
      }
    });
    return descriptions
      .map((desc) => {
        const { constructionOptions } = desc;
        const { options, factoryId } = constructionOptions;
        if (factoryId === EditorPreviewWidgetFactory.ID) {
          // resource about to open in preview editor
          if (isResourceWidgetOptions(options)) {
            const { uri } = options;
            // if the resource is about to open in the code editor anyway, do not open the resource in a preview widget too.
            if (codeEditorUris.has(uri)) {
              console.log(
                `Filtered a widget construction options to avoid duplicate editor tab. URI: ${options.uri}, factory ID: ${factoryId}.`
              );
              return undefined;
            } else {
              // if the preview construction options does not have the code editor counterpart, instead of dropping the preview construction option, a code editor option will be created on the fly.
              return {
                constructionOptions: {
                  factoryId: EditorWidgetFactory.ID,
                  options: {
                    uri,
                    kind: 'navigatable',
                    counter: 0,
                  },
                },
              };
            }
          }
        }
        return desc;
      })
      .filter(notEmpty);
  }
}

// eslint-disable-next-line @typescript-eslint/no-explicit-any
function isResourceWidgetOptions(options: any): options is { uri: string } {
  return !!options && 'uri' in options && typeof options.uri === 'string';
}<|MERGE_RESOLUTION|>--- conflicted
+++ resolved
@@ -1,35 +1,3 @@
-<<<<<<< HEAD
-import { injectable } from 'inversify';
-import { ShellLayoutRestorer as TheiaShellLayoutRestorer } from '@theia/core/lib/browser/shell/shell-layout-restorer';
-import { inject } from '@theia/core/shared/inversify';
-import { ApplicationShell } from '@theia/core/lib/browser/shell/application-shell';
-
-@injectable()
-export class ShellLayoutRestorer extends TheiaShellLayoutRestorer {
-  @inject(ApplicationShell)
-  protected readonly shell: ApplicationShell;
-
-  // Workaround for https://github.com/eclipse-theia/theia/issues/6579.
-  async storeLayoutAsync(): Promise<void> {
-    if (this.shouldStoreLayout) {
-      try {
-        this.logger.info('>>> Storing the layout...');
-        const layoutData = this.shell.getLayoutData();
-        const serializedLayoutData = this.deflate(layoutData);
-        await this.storageService.setData(
-          this.storageKey,
-          serializedLayoutData
-        );
-        this.logger.info('<<< The layout has been successfully stored.');
-      } catch (error) {
-        await this.storageService.setData(this.storageKey, undefined);
-        this.logger.error('Error during serialization of layout data', error);
-      }
-    }
-  }
-
-  async restoreLayout(): Promise<boolean> {
-=======
 import { notEmpty } from '@theia/core';
 import { WidgetDescription } from '@theia/core/lib/browser';
 import { ShellLayoutRestorer as TheiaShellLayoutRestorer } from '@theia/core/lib/browser/shell/shell-layout-restorer';
@@ -41,7 +9,6 @@
 @injectable()
 export class ShellLayoutRestorer extends TheiaShellLayoutRestorer {
   override async restoreLayout(app: FrontendApplication): Promise<boolean> {
->>>>>>> f5cee97f
     this.logger.info('>>> Restoring the layout state...');
     const serializedLayoutData = await this.storageService.getData<string>(
       this.storageKey
@@ -54,26 +21,7 @@
     console.log(serializedLayoutData);
     console.log('------- END SERIALIZED LAYOUT DATA -------');
     const layoutData = await this.inflate(serializedLayoutData);
-<<<<<<< HEAD
-    // workaround to remove duplicated tabs
-    const filesUri: string[] = [];
-    if ((layoutData as any)?.mainPanel?.main?.widgets) {
-      (layoutData as any).mainPanel.main.widgets = (
-        layoutData as any
-      ).mainPanel.main.widgets.filter((widget: any) => {
-        const uri = widget.getResourceUri().toString();
-        if (filesUri.includes(uri)) {
-          return false;
-        }
-        filesUri.push(uri);
-        return true;
-      });
-    }
-
-    await this.shell.setLayoutData(layoutData);
-=======
     await app.shell.setLayoutData(layoutData);
->>>>>>> f5cee97f
     this.logger.info('<<< The layout has been successfully restored.');
     return true;
   }
