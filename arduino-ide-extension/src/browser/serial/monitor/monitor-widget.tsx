--- conflicted
+++ resolved
@@ -1,10 +1,5 @@
-<<<<<<< HEAD
-import * as React from 'react';
-import { injectable, inject } from 'inversify';
-=======
 import * as React from '@theia/core/shared/react';
-import { postConstruct, injectable, inject } from '@theia/core/shared/inversify';
->>>>>>> 522a5c6e
+import { injectable, inject } from '@theia/core/shared/inversify';
 import { OptionsType } from 'react-select/src/types';
 import { Emitter } from '@theia/core/lib/common/event';
 import { Disposable } from '@theia/core/lib/common/disposable';
