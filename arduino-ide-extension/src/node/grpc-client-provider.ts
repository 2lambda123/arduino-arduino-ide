--- conflicted
+++ resolved
@@ -70,14 +70,11 @@
   protected abstract close(client: C): void;
 
   protected get channelOptions(): Record<string, unknown> {
-    const pjson = require('../../package.json') || { "version": "0.0.0" }
+    const pjson = require('../../package.json') || { version: '0.0.0' };
     return {
       'grpc.max_send_message_length': 512 * 1024 * 1024,
       'grpc.max_receive_message_length': 512 * 1024 * 1024,
-<<<<<<< HEAD
-=======
-      'grpc.primary_user_agent': `arduino-ide/${pjson.version}`
->>>>>>> 9ecff86b
+      'grpc.primary_user_agent': `arduino-ide/${pjson.version}`,
     };
   }
 }