--- conflicted
+++ resolved
@@ -392,14 +392,10 @@
     }
 
     this.updateClientsSettings({
-<<<<<<< HEAD
-      ...settings,
-=======
       monitorUISettings: {
         ...settings.monitorUISettings,
         connected: !!this.duplex,
       },
->>>>>>> 7daad3bd
       pluggableMonitorSettings: reconciledSettings,
     });
 
