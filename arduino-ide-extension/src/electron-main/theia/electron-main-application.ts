import type { FrontendApplicationConfig } from '@theia/application-package/lib/application-props';
import { environment } from '@theia/application-package/lib/environment';
import {
  app,
  BrowserWindow,
  contentTracing,
  Event as ElectronEvent,
  ipcMain,
} from '@theia/core/electron-shared/electron';
import {
  Disposable,
  DisposableCollection,
} from '@theia/core/lib/common/disposable';
import { isOSX } from '@theia/core/lib/common/os';
import { Deferred } from '@theia/core/lib/common/promise-util';
import { isObject, MaybePromise, Mutable } from '@theia/core/lib/common/types';
import { ElectronSecurityToken } from '@theia/core/lib/electron-common/electron-token';
import {
  ElectronMainExecutionParams,
  ElectronMainApplication as TheiaElectronMainApplication,
} from '@theia/core/lib/electron-main/electron-main-application';
import type { TheiaBrowserWindowOptions } from '@theia/core/lib/electron-main/theia-electron-window';
import { FileUri } from '@theia/core/lib/node/file-uri';
import { inject, injectable } from '@theia/core/shared/inversify';
import { URI } from '@theia/core/shared/vscode-uri';
import { log as logToFile, setup as setupFileLog } from 'node-log-rotate';
import { fork } from 'node:child_process';
import { promises as fs, readFileSync, rm, rmSync } from 'node:fs';
import type { AddressInfo } from 'node:net';
import { isAbsolute, join, resolve } from 'node:path';
import { Sketch } from '../../common/protocol';
import {
  AppInfo,
  appInfoPropertyLiterals,
  CHANNEL_PLOTTER_WINDOW_DID_CLOSE,
  CHANNEL_SCHEDULE_DELETION,
  CHANNEL_SHOW_PLOTTER_WINDOW,
  isShowPlotterWindowParams,
} from '../../electron-common/electron-arduino';
import { IsTempSketch } from '../../node/is-temp-sketch';
import { isAccessibleSketchPath } from '../../node/sketches-service-impl';
import { ErrnoException } from '../../node/utils/errors';

app.commandLine.appendSwitch('disable-http-cache');

const consoleLogFunctionNames = [
  'log',
  'trace',
  'debug',
  'info',
  'warn',
  'error',
] as const;
type ConsoleLogSeverity = (typeof consoleLogFunctionNames)[number];
interface ConsoleLogParams {
  readonly severity: ConsoleLogSeverity;
  readonly message: string;
}
function isConsoleLogParams(arg: unknown): arg is ConsoleLogParams {
  return (
    isObject<ConsoleLogParams>(arg) &&
    typeof arg.message === 'string' &&
    typeof arg.severity === 'string' &&
    consoleLogFunctionNames.includes(arg.severity as ConsoleLogSeverity)
  );
}

// Patch for on Linux when `XDG_CONFIG_HOME` is not available, `node-log-rotate` creates the folder with `undefined` name.
// See https://github.com/lemon-sour/node-log-rotate/issues/23 and https://github.com/arduino/arduino-ide/issues/394.
// If the IDE2 is running on Linux, and the `XDG_CONFIG_HOME` variable is not available, set it to avoid the `undefined` folder.
// From the specs: https://specifications.freedesktop.org/basedir-spec/latest/ar01s03.html
// "If $XDG_CONFIG_HOME is either not set or empty, a default equal to $HOME/.config should be used."
function enableFileLogger() {
  const os = require('os');
  const util = require('util');
  if (os.platform() === 'linux' && !process.env['XDG_CONFIG_HOME']) {
    const { join } = require('path');
    const home = process.env['HOME'];
    const xdgConfigHome = home
      ? join(home, '.config')
      : join(os.homedir(), '.config');
    process.env['XDG_CONFIG_HOME'] = xdgConfigHome;
  }
  setupFileLog({
    appName: 'Arduino IDE',
    maxSize: 10 * 1024 * 1024,
  });
  for (const name of consoleLogFunctionNames) {
    const original = console[name];
    console[name] = function () {
      // eslint-disable-next-line prefer-rest-params
      const messages = Object.values(arguments);
      const message = util.format(...messages);
      original(message);
      logToFile(message);
    };
  }
}

const isProductionMode = !environment.electron.isDevMode();
if (isProductionMode) {
  enableFileLogger();
}

interface WorkspaceOptions {
  file: string;
  x: number;
  y: number;
  width: number;
  height: number;
  isMaximized: boolean;
  isFullScreen: boolean;
  time: number;
}

const WORKSPACES = 'workspaces';

/**
 * If the app is started with `--open-devtools` argument, the `Dev Tools` will be opened.
 */
const APP_STARTED_WITH_DEV_TOOLS =
  typeof process !== 'undefined' &&
  process.argv.indexOf('--open-devtools') !== -1;

/**
 * If the app is started with `--content-trace` argument, the `Dev Tools` will be opened and content tracing will start.
 */
const APP_STARTED_WITH_CONTENT_TRACE =
  typeof process !== 'undefined' &&
  process.argv.indexOf('--content-trace') !== -1;

@injectable()
export class ElectronMainApplication extends TheiaElectronMainApplication {
  @inject(IsTempSketch)
  private readonly isTempSketch: IsTempSketch;
  private startup = false;
  private _firstWindowId: number | undefined;
  private _appInfo: AppInfo = {
    appVersion: '',
    cliVersion: '',
    buildDate: '',
  };
  private openFilePromise = new Deferred();
  /**
   * It contains all things the IDE2 must clean up before a normal stop.
   *
   * When deleting the sketch, the IDE2 must close the browser window and
   * recursively delete the sketch folder from the filesystem. The sketch
   * cannot be deleted when the window is open because that is the currently
   * opened workspace. IDE2 cannot delete the sketch folder from the
   * filesystem after closing the browser window because the window can be
   * the last, and when the last window closes, the application quits.
   * There is no way to clean up the undesired resources.
   *
   * This array contains disposable instances wrapping synchronous sketch
   * delete operations. When IDE2 closes the browser window, it schedules
   * the sketch deletion, and the window closes.
   *
   * When IDE2 schedules a sketch for deletion, it creates a synchronous
   * folder deletion as a disposable instance and pushes it into this
   * array. After the push, IDE2 starts the sketch deletion in an
   * asynchronous way. When the deletion completes, the disposable is
   * removed. If the app quits when the asynchronous deletion is still in
   * progress, it disposes the elements of this array. Since it is
   * synchronous, it is [ensured by Theia](https://github.com/eclipse-theia/theia/blob/678e335644f1b38cb27522cc27a3b8209293cf31/packages/core/src/node/backend-application.ts#L91-L97)
   * that IDE2 won't quit before the cleanup is done. It works only in normal
   * quit.
   */
  // TODO: Why is it here and not in the Theia backend?
  // https://github.com/eclipse-theia/theia/discussions/12135
  private readonly scheduledDeletions: Disposable[] = [];

  override async start(config: FrontendApplicationConfig): Promise<void> {
    // Explicitly set the app name to have better menu items on macOS. ("About", "Hide", and "Quit")
    // See: https://github.com/electron-userland/electron-builder/issues/2468
    // Regression in Theia: https://github.com/eclipse-theia/theia/issues/8701
    console.log(`${config.applicationName} ${app.getVersion()}`);
    app.on('ready', () => app.setName(config.applicationName));
    const cwd = process.cwd();
    this.attachFileAssociations(cwd);
    this.useNativeWindowFrame = this.getTitleBarStyle(config) === 'native';
    this._config = await updateFrontendApplicationConfigFromPackageJson(config);
    this._appInfo = updateAppInfo(this._appInfo, this._config);
    this.hookApplicationEvents();
    const [port] = await Promise.all([this.startBackend(), app.whenReady()]);
    this.startContentTracing();
    this._backendPort.resolve(port);
    await Promise.all([
      this.attachElectronSecurityToken(port),
      this.startContributions(),
    ]);
    return this.launch({
      secondInstance: false,
      argv: this.processArgv.getProcessArgvWithoutBin(process.argv),
      cwd,
    });
  }

  private startContentTracing(): void {
    if (!APP_STARTED_WITH_CONTENT_TRACE) {
      return;
    }
    if (!app.isReady()) {
      throw new Error(
        'Cannot start content tracing when the electron app is not ready.'
      );
    }
    const defaultTraceCategories: Readonly<Array<string>> = [
      '-*',
      'devtools.timeline',
      'disabled-by-default-devtools.timeline',
      'disabled-by-default-devtools.timeline.frame',
      'toplevel',
      'blink.console',
      'disabled-by-default-devtools.timeline.stack',
      'disabled-by-default-v8.cpu_profile',
      'disabled-by-default-v8.cpu_profiler',
      'disabled-by-default-v8.cpu_profiler.hires',
    ];
    const traceOptions = {
      categoryFilter: defaultTraceCategories.join(','),
      traceOptions: 'record-until-full',
      options: 'sampling-frequency=10000',
    };
    (async () => {
      const appPath = app.getAppPath();
      let traceFile: string | undefined;
      if (appPath) {
        const tracesPath = join(appPath, 'traces');
        await fs.mkdir(tracesPath, { recursive: true });
        traceFile = join(tracesPath, `trace-${new Date().toISOString()}.trace`);
      }
      console.log('>>> Content tracing has started...');
      await contentTracing.startRecording(traceOptions);
      await new Promise((resolve) => setTimeout(resolve, 10_000));
      contentTracing
        .stopRecording(traceFile)
        .then((out) =>
          console.log(
            `<<< Content tracing has finished. The trace data was written to: ${out}.`
          )
        );
    })();
  }

  private attachFileAssociations(cwd: string): void {
    // OSX: register open-file event
    if (isOSX) {
      app.on('open-file', async (event, path) => {
        event.preventDefault();
        const resolvedPath = await this.resolvePath(path, cwd);
        if (resolvedPath) {
          const sketchFolderPath = await isAccessibleSketchPath(
            resolvedPath,
            true
          );
          if (sketchFolderPath) {
            this.openFilePromise.reject(new InterruptWorkspaceRestoreError());
            await this.openSketch(sketchFolderPath);
          }
        }
      });
      setTimeout(() => this.openFilePromise.resolve(), 500);
    } else {
      this.openFilePromise.resolve();
    }
  }

  private async resolvePath(
    maybePath: string,
    cwd: string
  ): Promise<string | undefined> {
    if (isAbsolute(maybePath)) {
      return maybePath;
    }
    try {
      const resolved = await fs.realpath(resolve(cwd, maybePath));
      return resolved;
    } catch (err) {
      if (ErrnoException.isENOENT(err)) {
        return undefined;
      }
      throw err;
    }
  }

  protected override async launch(
    params: ElectronMainExecutionParams
  ): Promise<void> {
    try {
      // When running on MacOS, we either have to wait until
      // 1. The `open-file` command has been received by the app, rejecting the promise
      // 2. A short timeout resolves the promise automatically, falling back to the usual app launch
      await this.openFilePromise.promise;
    } catch (err) {
      if (err instanceof InterruptWorkspaceRestoreError) {
        // Application has received the `open-file` event and will skip the default application launch
        return;
      }
      throw err;
    }

    if (await this.launchFromArgs(params)) {
      // Application has received a file in its arguments and will skip the default application launch
      return;
    }

    this.startup = true;
    const workspaces: WorkspaceOptions[] | undefined =
      this.electronStore.get(WORKSPACES);
    let useDefault = true;
    if (workspaces && workspaces.length > 0) {
      console.log(
        `Restoring workspace roots: ${workspaces.map(({ file }) => file)}`
      );
      for (const workspace of workspaces) {
        const resolvedPath = await this.resolvePath(workspace.file, params.cwd);
        if (!resolvedPath) {
          continue;
        }
        const sketchFolderPath = await isAccessibleSketchPath(
          resolvedPath,
          true
        );
        if (sketchFolderPath) {
          workspace.file = sketchFolderPath;
          if (this.isTempSketch.is(workspace.file)) {
            console.info(
              `Skipped opening sketch. The sketch was detected as temporary. Workspace path: ${workspace.file}.`
            );
            continue;
          }
          useDefault = false;
          await this.openSketch(workspace);
        }
      }
    }
    this.startup = false;
    if (useDefault) {
      super.launch(params);
    }
  }

  private async launchFromArgs(
    params: ElectronMainExecutionParams
  ): Promise<boolean> {
    // Copy to prevent manipulation of original array
    const argCopy = [...params.argv];
    let path: string | undefined;
    for (const maybePath of argCopy) {
      const resolvedPath = await this.resolvePath(maybePath, params.cwd);
      if (!resolvedPath) {
        continue;
      }
      const sketchFolderPath = await isAccessibleSketchPath(resolvedPath, true);
      if (sketchFolderPath) {
        path = sketchFolderPath;
        break;
      }
    }
    if (path) {
      await this.openSketch(path);
      return true;
    }
    return false;
  }

  private async openSketch(
    workspaceOrPath: WorkspaceOptions | string
  ): Promise<BrowserWindow> {
    const options = await this.getLastWindowOptions();
    let file: string;
    if (typeof workspaceOrPath === 'object') {
      options.x = workspaceOrPath.x;
      options.y = workspaceOrPath.y;
      options.width = workspaceOrPath.width;
      options.height = workspaceOrPath.height;
      options.isMaximized = workspaceOrPath.isMaximized;
      options.isFullScreen = workspaceOrPath.isFullScreen;
      file = workspaceOrPath.file;
    } else {
      file = workspaceOrPath;
    }
    const [uri, electronWindow] = await Promise.all([
      this.createWindowUri(),
      this.createWindow(options),
    ]);
    electronWindow.loadURL(uri.withFragment(encodeURI(file)).toString(true));
    return electronWindow;
  }

  protected override avoidOverlap(
    options: TheiaBrowserWindowOptions
  ): TheiaBrowserWindowOptions {
    if (this.startup) {
      return options;
    }
    return super.avoidOverlap(options);
  }

  protected override getTitleBarStyle(
    // eslint-disable-next-line @typescript-eslint/no-unused-vars
    _config: FrontendApplicationConfig
  ): 'native' | 'custom' {
    return 'native';
  }

  protected override hookApplicationEvents(): void {
    app.on('will-quit', this.onWillQuit.bind(this));
    app.on('second-instance', this.onSecondInstance.bind(this));
    app.on('window-all-closed', this.onWindowAllClosed.bind(this));
    ipcMain.on(CHANNEL_SCHEDULE_DELETION, (event, sketch: unknown) => {
      if (Sketch.is(sketch)) {
        console.log(`Sketch ${sketch.uri} was scheduled for deletion`);
        // TODO: remove deleted sketch from closedWorkspaces?
        this.delete(sketch);
      }
    });
    ipcMain.on(CHANNEL_SHOW_PLOTTER_WINDOW, (event, args) =>
      this.handleShowPlotterWindow(event, args)
    );
  }

  // keys are the host window IDs
  private readonly plotterWindows = new Map<number, BrowserWindow>();
  private handleShowPlotterWindow(
    event: Electron.IpcMainEvent,
    args: unknown
  ): void {
    if (!isShowPlotterWindowParams(args)) {
      console.warn(
        `Received unexpected params on the '${CHANNEL_SHOW_PLOTTER_WINDOW}' channel. Sender ID: ${
          event.sender.id
        }, params: ${JSON.stringify(args)}`
      );
      return;
    }
    const electronWindow = BrowserWindow.fromWebContents(event.sender);
    if (!electronWindow) {
      console.warn(
        `Could not find the host window of event received on the '${CHANNEL_SHOW_PLOTTER_WINDOW}' channel. Sender ID: ${
          event.sender.id
        }, params: ${JSON.stringify(args)}`
      );
      return;
    }

    const windowId = electronWindow.id;
    let plotterWindow = this.plotterWindows.get(windowId);
    if (plotterWindow) {
      if (!args.forceReload) {
        plotterWindow.focus();
      } else {
        plotterWindow.loadURL(args.url);
      }
      return;
    }

    plotterWindow = new BrowserWindow({
      width: 800,
      minWidth: 620,
      height: 500,
      minHeight: 320,
      x: 100,
      y: 100,
      webPreferences: <Electron.WebPreferences>{
        devTools: true,
        nativeWindowOpen: true,
        openerId: electronWindow.webContents.id,
      },
    });
    this.plotterWindows.set(windowId, plotterWindow);
    plotterWindow.setMenu(null);
    plotterWindow.on('closed', () => {
      this.plotterWindows.delete(windowId);
      electronWindow.webContents.send(CHANNEL_PLOTTER_WINDOW_DID_CLOSE);
    });
    plotterWindow.loadURL(args.url);
  }

  protected override async onSecondInstance(
    event: ElectronEvent,
    argv: string[],
    cwd: string
  ): Promise<void> {
    if (await this.launchFromArgs({ cwd, argv, secondInstance: true })) {
      // Application has received a file in its arguments
      return;
    }
    super.onSecondInstance(event, argv, cwd);
  }

  override async createWindow(
    asyncOptions: MaybePromise<TheiaBrowserWindowOptions> = this.getDefaultTheiaWindowOptions()
  ): Promise<BrowserWindow> {
    const electronWindow = await super.createWindow(asyncOptions);
    if (APP_STARTED_WITH_DEV_TOOLS) {
      electronWindow.webContents.openDevTools();
    }
    this.attachListenersToWindow(electronWindow);
    if (this._firstWindowId === undefined) {
      this._firstWindowId = electronWindow.id;
    }
    return electronWindow;
  }

  protected override getDefaultOptions(): TheiaBrowserWindowOptions {
    const options = super.getDefaultOptions();
    if (!options.webPreferences) {
      options.webPreferences = {};
    }
    options.webPreferences.v8CacheOptions = 'bypassHeatCheck'; // TODO: verify this. VS Code use this V8 option.
    options.minWidth = 680;
    options.minHeight = 593;
    return options;
  }

  private attachListenersToWindow(electronWindow: BrowserWindow) {
    this.attachClosedWorkspace(electronWindow);
    this.attachClosePlotterWindow(electronWindow);
  }

  protected override async startBackend(): Promise<number> {
    // Check if we should run everything as one process.
    const noBackendFork = process.argv.indexOf('--no-cluster') !== -1;
    // We cannot use the `process.cwd()` as the application project path (the location of the `package.json` in other words)
    // in a bundled electron application because it depends on the way we start it. For instance, on OS X, these are a differences:
    // https://github.com/eclipse-theia/theia/issues/3297#issuecomment-439172274
    process.env.THEIA_APP_PROJECT_PATH = this.globals.THEIA_APP_PROJECT_PATH;
    // Set the electron version for both the dev and the production mode. (https://github.com/eclipse-theia/theia/issues/3254)
    // Otherwise, the forked backend processes will not know that they're serving the electron frontend.
    process.env.THEIA_ELECTRON_VERSION = process.versions.electron;
    if (noBackendFork) {
      process.env[ElectronSecurityToken] = JSON.stringify(
        this.electronSecurityToken
      );
      // The backend server main file is supposed to export a promise resolving with the port used by the http(s) server.
      const address: AddressInfo = await require(this.globals
        .THEIA_BACKEND_MAIN_PATH);
      return address.port;
    } else {
      let args = this.processArgv.getProcessArgvWithoutBin();
      // https://github.com/eclipse-theia/theia/issues/8227
      if (process.platform === 'darwin') {
        // https://github.com/electron/electron/issues/3657
        // https://stackoverflow.com/questions/10242115/os-x-strange-psn-command-line-parameter-when-launched-from-finder#comment102377986_10242200
        // macOS appends an extra `-psn_0_someNumber` arg if a file is opened from Finder after downloading from the Internet.
        // "AppName" is an app downloaded from the Internet. Are you sure you want to open it?
        args = args.filter((arg) => !arg.startsWith('-psn'));
      }
      const backendProcess = fork(
        this.globals.THEIA_BACKEND_MAIN_PATH,
        args,
        await this.getForkOptions()
      );
      console.log(`Starting backend process. PID: ${backendProcess.pid}`);
      return new Promise((resolve, reject) => {
        // The forked backend process sends the resolved http(s) server port via IPC, and forwards the log messages.
        backendProcess.on('message', (arg: unknown) => {
          if (isConsoleLogParams(arg)) {
            const { message, severity } = arg;
            console[severity](message);
          } else if (isAddressInfo(arg)) {
            resolve(arg.port);
          }
        });
        backendProcess.on('error', (error) => {
          reject(error);
        });
        app.on('quit', () => {
          try {
            // If we forked the process for the clusters, we need to manually terminate it.
            // See: https://github.com/eclipse-theia/theia/issues/835
            if (backendProcess.pid) {
              process.kill(backendProcess.pid);
            }
          } catch (e) {
            if (e.code === 'ESRCH') {
              console.log(
                'Could not terminate the backend process. It was not running.'
              );
              return;
            }
            throw e;
          }
        });
      });
    }
  }

  private closedWorkspaces: WorkspaceOptions[] = [];

  private attachClosedWorkspace(window: BrowserWindow): void {
    // Since the `before-quit` event is only fired when closing the *last* window
    // We need to keep track of recently closed windows/workspaces manually
    window.on('close', () => {
      const url = window.webContents.getURL();
      const workspace = URI.parse(url).fragment;
      if (workspace) {
        const workspaceUri = URI.file(workspace);
        const bounds = window.getNormalBounds();
        const now = Date.now();
        // Do not try to reopen the sketch if it was temp.
        // Unfortunately, IDE2 has two different logic of restoring recent sketches: the Theia default `recentworkspace.json` and there is the `recent-sketches.json`.
        const file = workspaceUri.fsPath;
        if (this.isTempSketch.is(file)) {
          console.info(
            `Ignored marking workspace as a closed sketch. The sketch was detected as temporary. Workspace URI: ${workspaceUri.toString()}.`
          );
          return;
        }
        console.log(
          `Marking workspace as a closed sketch. Workspace URI: ${workspaceUri.toString()}. Date: ${now}.`
        );
        this.closedWorkspaces.push({
          ...bounds,
          isMaximized: window.isMaximized(),
          isFullScreen: window.isFullScreen(),
          file: workspaceUri.fsPath,
          time: now,
        });
      }
    });
  }

  private attachClosePlotterWindow(window: BrowserWindow): void {
    window.on('close', () => {
      this.plotterWindows.get(window.id)?.close();
      this.plotterWindows.delete(window.id);
    });
  }

  protected override onWillQuit(event: Electron.Event): void {
    // Only add workspaces which were closed within the last second (1000 milliseconds)
    const threshold = Date.now() - 1000;
    const visited = new Set<string>();
    const workspaces = this.closedWorkspaces
      .filter((e) => {
        if (e.time < threshold) {
          console.log(
            `Skipped storing sketch as workspace root. Expected minimum threshold: <${threshold}>. Was: <${e.time}>.`
          );
          return false;
        }
        if (visited.has(e.file)) {
          console.log(
            `Skipped storing sketch as workspace root. Already visited: <${e.file}>.`
          );
          return false;
        }
        visited.add(e.file);
        console.log(`Storing the sketch as a workspace root: <${e.file}>.`);
        return true;
      })
      .sort((a, b) => a.file.localeCompare(b.file));
    this.electronStore.set(WORKSPACES, workspaces);
    console.log(
      `Stored workspaces roots: ${workspaces.map(({ file }) => file)}`
    );

    if (this.scheduledDeletions.length) {
      console.log(
        '>>> Finishing scheduled sketch deletions before app quit...'
      );
      new DisposableCollection(...this.scheduledDeletions).dispose();
      console.log('<<< Successfully finishing scheduled sketch deletions.');
    } else {
      console.log('No sketches were scheduled for deletion.');
    }

    if (this.plotterWindows.size) {
      for (const [
        hostWindowId,
        plotterWindow,
      ] of this.plotterWindows.entries()) {
        plotterWindow.close();
        this.plotterWindows.delete(hostWindowId);
      }
    }

    super.onWillQuit(event);
  }

  get browserWindows(): BrowserWindow[] {
    return Array.from(this.windows.values()).map(({ window }) => window);
  }

  get firstWindowId(): number | undefined {
    return this._firstWindowId;
  }

  get appInfo(): AppInfo {
    return this._appInfo;
  }

  private async delete(sketch: Sketch): Promise<void> {
    const sketchPath = FileUri.fsPath(sketch.uri);
    const disposable = Disposable.create(() => {
      try {
        this.deleteSync(sketchPath);
      } catch (err) {
        console.error(
          `Could not delete sketch ${sketchPath} on app quit.`,
          err
        );
      }
    });
    this.scheduledDeletions.push(disposable);
    return new Promise<void>((resolve, reject) => {
      rm(sketchPath, { recursive: true, maxRetries: 5 }, (error) => {
        if (error) {
          console.error(`Failed to delete sketch ${sketchPath}`, error);
          reject(error);
        } else {
          console.info(`Successfully deleted sketch ${sketchPath}`);
          resolve();
          const index = this.scheduledDeletions.indexOf(disposable);
          if (index >= 0) {
            this.scheduledDeletions.splice(index, 1);
            console.info(
              `Successfully completed the scheduled sketch deletion: ${sketchPath}`
            );
          } else {
            console.warn(
              `Could not find the scheduled sketch deletion: ${sketchPath}`
            );
          }
        }
      });
    });
  }

  private deleteSync(sketchPath: string): void {
    console.info(
      `>>> Running sketch deletion ${sketchPath} before app quit...`
    );
    try {
      rmSync(sketchPath, { recursive: true, maxRetries: 5 });
      console.info(`<<< Deleted sketch ${sketchPath}`);
    } catch (err) {
      if (!ErrnoException.isENOENT(err)) {
        throw err;
      } else {
        console.info(`<<< Sketch ${sketchPath} did not exist.`);
      }
    }
  }

  // Fallback app config when starting IDE2 from an ino file (from Explorer, Finder, etc.) and the app config is not yet set.
  // https://github.com/arduino/arduino-ide/issues/2209
  private _fallbackConfig: FrontendApplicationConfig | undefined;
  override get config(): FrontendApplicationConfig {
    if (!this._config) {
      if (!this._fallbackConfig) {
        this._fallbackConfig = readFrontendAppConfigSync();
      }
      return this._fallbackConfig;
    }
    return super.config;
  }
<<<<<<< HEAD
}

class InterruptWorkspaceRestoreError extends Error {
  constructor() {
    super(
      "Received 'open-file' event. Interrupting the default launch workflow."
    );
    Object.setPrototypeOf(this, InterruptWorkspaceRestoreError.prototype);
  }
}

// This is a workaround for a limitation with the Theia CLI and `electron-builder`.
// It is possible to run the `electron-builder` with `-c.extraMetadata.foo.bar=36` option.
// On the fly, a `package.json` file will be generated for the final bundled application with the additional `{ "foo": { "bar": 36 } }` metadata.
// The Theia build (via the CLI) requires the extra `foo.bar=36` metadata to be in the `package.json` at build time (before `electron-builder` time).
// See the generated `./electron-app/src-gen/backend/electron-main.js` and how this works.
// This method merges in any additional required properties defined in the current! `package.json` of the application. For example, the `buildDate`.
// The current package.json is the package.json of the `electron-app` if running from the source code,
// but it's the `package.json` inside the `resources/app/` folder if it's the final bundled app.
// See https://github.com/arduino/arduino-ide/pull/2144#pullrequestreview-1556343430.
async function updateFrontendApplicationConfigFromPackageJson(
  config: FrontendApplicationConfig
): Promise<FrontendApplicationConfig> {
  if (!isProductionMode) {
    console.debug(
      'Skipping frontend application configuration customizations. Running in dev mode.'
    );
    return config;
  }
  try {
    console.debug(
      `Checking for frontend application configuration customizations. Module path: ${__filename}, destination 'package.json': ${packageJsonPath}`
    );
    const rawPackageJson = await fs.readFile(packageJsonPath, {
      encoding: 'utf8',
    });
    const packageJson = JSON.parse(rawPackageJson);
    if (packageJson?.theia?.frontend?.config) {
      const packageJsonConfig: Record<string, string> =
        packageJson?.theia?.frontend?.config;
      for (const property of appInfoPropertyLiterals) {
        const value = packageJsonConfig[property];
        if (value && !config[property]) {
          if (!config[property]) {
            console.debug(
              `Setting 'theia.frontend.config.${property}' application configuration value to: ${JSON.stringify(
                value
              )} (type of ${typeof value})`
            );
          } else {
            console.warn(
              `Overriding 'theia.frontend.config.${property}' application configuration value with: ${JSON.stringify(
                value
              )} (type of ${typeof value}). Original value: ${JSON.stringify(
                config[property]
              )}`
            );
          }
          config[property] = value;
        }
      }
      console.debug(
        `Frontend application configuration after modifications: ${JSON.stringify(
          config
        )}`
      );
      return config;
    }
  } catch (err) {
    console.error(
      `Could not read the frontend application configuration from the 'package.json' file. Falling back to (the Theia CLI) generated default config: ${JSON.stringify(
        config
      )}`,
      err
    );
  }
  return config;
}

const fallbackFrontendAppConfig: FrontendApplicationConfig = {
  applicationName: 'Arduino IDE',
  defaultTheme: {
    light: 'arduino-theme',
    dark: 'arduino-theme-dark',
  },
  defaultIconTheme: 'none',
  validatePreferencesSchema: false,
  defaultLocale: '',
  electron: {},
};

// When the package.json must go from `./lib/backend/electron-main.js` to `./package.json` when the app is webpacked.
// Only for production mode!
const packageJsonPath = join(__filename, '..', '..', '..', 'package.json');

function readFrontendAppConfigSync(): FrontendApplicationConfig {
  if (environment.electron.isDevMode()) {
    console.debug(
      'Running in dev mode. Using the fallback fronted application config.'
    );
    return fallbackFrontendAppConfig;
  }
  try {
    const raw = readFileSync(packageJsonPath, { encoding: 'utf8' });
    const packageJson = JSON.parse(raw);
    const config = packageJson?.theia?.frontend?.config;
    if (config) {
      return config;
    }
    throw new Error(`Frontend application config not found. ${packageJson}`);
  } catch (err) {
    console.error(
      `Could not read package.json content from ${packageJsonPath}.`,
      err
    );
    return fallbackFrontendAppConfig;
  }
}

/**
 * Mutates the `toUpdate` argument and returns with it.
 */
function updateAppInfo(
  toUpdate: Mutable<AppInfo>,
  updateWith: Record<string, unknown>
): AppInfo {
  appInfoPropertyLiterals.forEach((property) => {
    const newValue = updateWith[property];
    if (typeof newValue === 'string') {
      toUpdate[property] = newValue;
    }
  });
  return toUpdate;
}

function isAddressInfo(arg: unknown): arg is Pick<AddressInfo, 'port'> {
  // Cannot do the type-guard on all properties, but the port is sufficient as the address is always `localhost`.
  // For example, the `family` might be absent if the address is IPv6.
  return isObject<AddressInfo>(arg) && typeof arg.port === 'number';
=======

  /**
   * "Gently" close all windows, application will not stop if a `beforeunload` handler returns `false`.
   */
  requestStop(): void {
    if (process.platform !== 'darwin') {
      app.quit();
    }
  }
>>>>>>> 1d049d44
}<|MERGE_RESOLUTION|>--- conflicted
+++ resolved
@@ -758,7 +758,15 @@
     }
     return super.config;
   }
-<<<<<<< HEAD
+
+  /**
+   * "Gently" close all windows, application will not stop if a `beforeunload` handler returns `false`.
+   */
+  requestStop(): void {
+    if (process.platform !== 'darwin') {
+      app.quit();
+    }
+  }
 }
 
 class InterruptWorkspaceRestoreError extends Error {
@@ -898,15 +906,4 @@
   // Cannot do the type-guard on all properties, but the port is sufficient as the address is always `localhost`.
   // For example, the `family` might be absent if the address is IPv6.
   return isObject<AddressInfo>(arg) && typeof arg.port === 'number';
-=======
-
-  /**
-   * "Gently" close all windows, application will not stop if a `beforeunload` handler returns `false`.
-   */
-  requestStop(): void {
-    if (process.platform !== 'darwin') {
-      app.quit();
-    }
-  }
->>>>>>> 1d049d44
 }