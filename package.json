--- conflicted
+++ resolved
@@ -10,13 +10,9 @@
     "node": ">=12.14.1 <13"
   },
   "devDependencies": {
-<<<<<<< HEAD
     "@theia/cli": "1.17.2",
-=======
+    "@types/sinon": "^2.3.5",
     "@types/jsdom": "^11.0.4",
-    "@types/sinon": "^2.3.5",
-    "@theia/cli": "next",
->>>>>>> 7f8b227c
     "@typescript-eslint/eslint-plugin": "^4.27.0",
     "@typescript-eslint/parser": "^4.27.0",
     "cross-env": "^7.0.2",
